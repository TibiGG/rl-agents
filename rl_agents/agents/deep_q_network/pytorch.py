--- conflicted
+++ resolved
@@ -21,8 +21,7 @@
         self.target_net = model_factory(self.config["model"])
         self.target_net.load_state_dict(self.value_net.state_dict())
         self.target_net.eval()
-        logger.debug(f"Number of trainable parameters: "
-                     f"{trainable_parameters(self.value_net)}")
+        logger.debug("Number of trainable parameters: {}".format(trainable_parameters(self.value_net)))
         self.device = choose_device(self.config["device"])
         self.value_net.to(self.device)
         self.target_net.to(self.device)
@@ -80,11 +79,7 @@
         return values.data.cpu().numpy(), actions.data.cpu().numpy()
 
     def get_batch_state_action_values(self, states):
-<<<<<<< HEAD
-        return self.value_net(torch.tensor(np.array(states),dtype=torch.float).to(self.device)).data.cpu().numpy()
-=======
         return self.value_net(torch.as_tensor(np.array(states), dtype=torch.float).to(self.device)).data.cpu().numpy()
->>>>>>> 775d3e03
 
     def save(self, filename):
         state = {'state_dict': self.value_net.state_dict(),
