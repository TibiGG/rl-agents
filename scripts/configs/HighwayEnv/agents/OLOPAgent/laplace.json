--- conflicted
+++ resolved
@@ -2,12 +2,7 @@
     "base_config": "configs/HighwayEnv/agents/OLOPAgent/baseline.json",
     "upper_bound": {
         "type": "laplace",
-<<<<<<< HEAD
-        "c": 2
-    }
-=======
         "threshold": "2*np.log(time)"
     },
     "continuation_type": "uniform"
->>>>>>> 45093b3f
 }