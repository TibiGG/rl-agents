--- conflicted
+++ resolved
@@ -34,10 +34,6 @@
 BENCHMARK_FILE = 'benchmark_summary'
 LOGGING_CONFIG = 'configs/logging.json'
 VERBOSE_CONFIG = 'configs/verbose.json'
-
-#TODO: remove when in need to fix deprecations
-import warnings
-warnings.filterwarnings("ignore", category=DeprecationWarning)
 
 
 def main():
@@ -83,11 +79,7 @@
         evaluation.test()
     else:
         evaluation.close()
-<<<<<<< HEAD
     return os.path.relpath(evaluation.run_directory)
-=======
-    return os.path.relpath(evaluation.directory)
->>>>>>> 775d3e03
 
 
 def benchmark(options):
